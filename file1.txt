--- conflicted
+++ resolved
@@ -54,8 +54,5 @@
 2. Use Bash to run/git automate commands and write small scripts.
 3. Pick GitHub or GitLab depending on team needs (community + integrations vs integrated CI/self-hosting).
 
-<<<<<<< HEAD
 If you want, tell me whether you prefer GUI or CLI and I’ll give a 5-step cheat-sheet tailored to that. new line on file1
-=======
-test on feat1
->>>>>>> 6c635e11
+test on feat1